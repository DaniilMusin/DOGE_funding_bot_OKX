# DOGE Carry Bot

This project provides an async trading bot for OKX swap/spot carry trades with
persistent state in SQLite and WebSocket monitoring.

## Usage

1. Create `.env` from `.env.example` and fill API credentials and Telegram data.
2. Build and run via docker-compose:
   ```bash
   docker compose build
   docker compose up -d
   ```
3. Prometheus metrics available on port `9090`.
<<<<<<< HEAD

## License

This project is licensed under the [MIT License](LICENSE).
=======
4. Persistent database files are stored in the `dbdata` Docker volume mounted at `src/db`.
>>>>>>> 3cddb330
<|MERGE_RESOLUTION|>--- conflicted
+++ resolved
@@ -12,11 +12,11 @@
    docker compose up -d
    ```
 3. Prometheus metrics available on port `9090`.
-<<<<<<< HEAD
 
+4. Persistent database files are stored in the `dbdata` Docker volume mounted at `src/db`.
+5. 
 ## License
 
 This project is licensed under the [MIT License](LICENSE).
-=======
-4. Persistent database files are stored in the `dbdata` Docker volume mounted at `src/db`.
->>>>>>> 3cddb330
+
+
